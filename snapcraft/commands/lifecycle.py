--- conflicted
+++ resolved
@@ -75,7 +75,6 @@
             help="Set target architecture to build for",
         )
         parser.add_argument(
-<<<<<<< HEAD
             "--http-proxy",
             type=str,
             default=os.getenv("http_proxy"),
@@ -86,7 +85,8 @@
             type=str,
             default=os.getenv("https_proxy"),
             help="Set https proxy",
-=======
+        )
+        parser.add_argument(
             "--ua-token",
             type=str,
             metavar="ua-token",
@@ -97,7 +97,6 @@
             "--enable-experimental-ua-services",
             action="store_true",
             help="Allow selection of UA services to enable.",
->>>>>>> 01232504
         )
 
         # --enable-experimental-extensions is only available in legacy

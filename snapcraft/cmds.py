# -*- Mode:Python; indent-tabs-mode:nil; tab-width:4 -*-
#
# Copyright (C) 2015 Canonical Ltd
#
# This program is free software: you can redistribute it and/or modify
# it under the terms of the GNU General Public License version 3 as
# published by the Free Software Foundation.
#
# This program is distributed in the hope that it will be useful,
# but WITHOUT ANY WARRANTY; without even the implied warranty of
# MERCHANTABILITY or FITNESS FOR A PARTICULAR PURPOSE.  See the
# GNU General Public License for more details.
#
# You should have received a copy of the GNU General Public License
# along with this program.  If not, see <http://www.gnu.org/licenses/>.

import apt
import filecmp
import glob
import logging
import os
import shlex
import shutil
import subprocess
import sys
import tempfile
import time

import snapcraft.yaml
from snapcraft import common
from snapcraft import lifecycle
from snapcraft import meta

logger = logging.getLogger(__name__)


_TEMPLATE_YAML = r'''name: # the name of the snap
version: # the version of the snap
# The vendor for the snap (replace 'Vendor <email@example.com>')
vendor: Vendor <email@example.com>
summary: # 79 char long summary
description: # A longer description for the snap
icon: # A path to an icon for the package
'''


_config = None


def init(args):
    if os.path.exists("snapcraft.yaml"):
        logger.error('snapcraft.yaml already exists!')
        sys.exit(1)
    yaml = _TEMPLATE_YAML
    if args.part:
        yaml += 'parts:\n'
    for part_name in args.part:
        part = lifecycle.load_plugin(part_name, part_name)
        yaml += '    ' + part.name + ':\n'
        for opt in part.config.get('options', []):
            if part.config['options'][opt].get('required', False):
                yaml += '        ' + opt + ':\n'
    yaml = yaml.strip()
    with open('snapcraft.yaml', mode='w+') as f:
        f.write(yaml)
    logger.info('Wrote the following as snapcraft.yaml.')
    print()
    print(yaml)
    sys.exit(0)


def shell(args):
    config = _load_config()
    common.env = config.stage_env()
    userCommand = args.userCommand
    if not userCommand:
        userCommand = ['/usr/bin/env',
                       'PS1=\[\e[1;32m\]snapcraft:\w\$\[\e[0m\] ',
                       '/bin/bash',
                       '--norc']
    common.run(userCommand)


def snap(args):
    cmd(args)

    # This check is to support manual assembly.
    if not os.path.exists(os.path.join(common.get_snapdir(), "meta")):
        arches = [snapcraft.common.get_arch(), ]

        config = _load_config()

        # FIXME this should be done in a more contained manner
        common.env = config.snap_env()

        meta.create(config.data, arches)


def assemble(args):
    args.cmd = 'snap'
    # With all the data in snapcraft.yaml, maybe it's not a good idea to call
    # snap(args) and just do a snappy build if assemble was explicitly called.
    snap(args)
    common.run(['snappy', 'build', common.get_snapdir()])


def _find_latest_private_key():
    """
    Find the latest private key in ~/.ssh.

    :returns:
        Path of the most-recently-modified private SSH key
    :raises LookupError:
        If no such key was found.

    This function tries to mimic the logic found in ``ubuntu-device-flash``. It
    will look for the most recently modified private key in the users' SSH
    configuration directory.
    """
    candidates = []
    ssh_dir = os.path.expanduser('~/.ssh/')
    for filename in os.listdir(ssh_dir):
        # Skip public keys, we want the private key
        if filename.endswith('.pub'):
            continue
        ssh_key = os.path.join(ssh_dir, filename)
        # Skip non-files
        if not os.path.isfile(ssh_key):
            continue
        # Ensure that it is a real ssh key
        with open(ssh_key, 'rb') as stream:
            if stream.readline() != b'-----BEGIN RSA PRIVATE KEY-----\n':
                continue
        candidates.append(ssh_key)
    # Sort the keys by modification time, pick the most recent key
    candidates.sort(key=lambda f: os.stat(f).st_mtime, reverse=True)
    logger.debug("Available ssh public keys: %r", candidates)
    if not candidates:
        raise LookupError("Unable to find any private ssh key")
    return candidates[0]


def run(args):
    # We are mostly making sure we are operating from the correct location. In
    # the future this could do more by using target attribute in snapcraft.yaml
    # to create the correct target image.
    _load_config()
    # Find the ssh key that ubuntu-device-flash would use so that we can use it
    # ourselves as well. This may not be the default key that the user has
    # configured.
    # See: https://bugs.launchpad.net/snapcraft/+bug/1486659
    try:
        ssh_key = _find_latest_private_key()
    except LookupError:
        logger.error("You need to have an SSH key to use this command")
        logger.error("Please generate one with ssh-keygen(1)")
        return 1
    else:
        logger.info("Using the following ssh key: %s", ssh_key)

    # Find available *.snap files to copy into the test VM
    snap_dir = os.path.join(os.getcwd())
    # copy the snap with the largest version number into the test VM
    snaps = glob.glob(snap_dir + "/*.snap")
    snaps.sort()
    if not snaps:
        logger.error("There are no .snap files ready")
        logger.error("Perhaps you forgot to run 'snapcraft assemble'")
        return 1

    qemudir = os.path.join(os.getcwd(), "image")
    qemu_img = os.path.join(qemudir, "15.04.img")
    if not os.path.exists(qemu_img):
        os.makedirs(qemudir, exist_ok=True)
        logger.info(
            'Setting up virtual snappy environment, root access required')
        common.run([
            'sudo', 'ubuntu-device-flash', 'core', '15.04', '--developer-mode',
            '--enable-ssh', '-o', os.path.relpath(qemu_img, qemudir)],
            cwd=qemudir)
    qemu = None
    try:
        # Allow the developer to provide additional arguments to qemu.  This
        # can be used, for example, to pass through USB devices from the host.
        # This can enable a lot of hardware-specific use cases directly inside
        # the snapcraft run workflow.
        #
        # For example:
        # $ export SNAPCRAFT_RUN_QEMU_ARGS=\
        #       "-usb -device usb-host,hostbus=1,hostaddr=10"
        # $ snapcraft run
        qemu_args = os.getenv("SNAPCRAFT_RUN_QEMU_ARGS")
        if qemu_args is not None:
            qemu_args = shlex.split(qemu_args)
        else:
            qemu_args = []
        qemu = subprocess.Popen(
            ["kvm", "-m", "768", "-nographic", "-snapshot", "-redir",
             "tcp:8022::22", qemu_img] + qemu_args, stdin=subprocess.PIPE)
        n = tempfile.NamedTemporaryFile()
        ssh_opts = [
            # We want to login with the specified ssh identity (key)
            '-i', ssh_key,
            # We don't want strict host checking because it's a new VM with a
            # random key each time.
            "-oStrictHostKeyChecking=no",
            # We don't want to pollute the known_hosts file with new entries
            # all the time so let's use a temporary file for that
            "-oUserKnownHostsFile=%s" % n.name,
            # Don't try keyboard interactive authentication, we're expecting to
            # login via the key and if that doesn't work then everything else
            # will fail anyway.
            "-oKbdInteractiveAuthentication=no",
        ]
        while True:
            ret_code = _call(
                ["ssh"] + ssh_opts +
                ["ubuntu@localhost", "-p", "8022", "true"])
            if ret_code == 0:
                break
            print("Waiting for device")
            time.sleep(1)
        # copy the most recent snap into the test VM
        _check_call(
            ["scp"] + ssh_opts + [
                "-P", "8022", snaps[-1], "ubuntu@localhost:~/"])
        # install the snap
        _check_call(
            ["ssh"] + ssh_opts +
            ["ubuntu@localhost", "-p", "8022", "sudo snappy install  *.snap"])
        # "login"
        _check_call(
            ["ssh"] + ssh_opts + ["-p", "8022", "ubuntu@localhost"],
            preexec_fn=os.setsid)
    finally:
        if qemu:
            qemu.kill()


def list_plugins(args=None):
    import pkgutil
    import snapcraft.plugins

    for importer, modname, is_package in pkgutil.iter_modules(
            snapcraft.plugins.__path__):
        if not is_package:
            print(modname.replace('_', '-'))


def clean(args):
    config = _load_config()

    for part in config.all_parts:
        logger.info('Cleaning up for part %r', part.name)
        if os.path.exists(part.partdir):
            shutil.rmtree(part.partdir)

    # parts dir does not contain only generated code.
    if (os.path.exists(common.get_partsdir()) and
            not os.listdir(common.get_partsdir())):
        os.rmdir(common.get_partsdir())

    logger.info('Cleaning up staging area')
    if os.path.exists(common.get_stagedir()):
        shutil.rmtree(common.get_stagedir())

    logger.info('Cleaning up snapping area')
    if os.path.exists(common.get_snapdir()):
        shutil.rmtree(common.get_snapdir())


def _check_for_collisions(parts):
    parts_files = {}
    for part in parts:
        # Gather our own files up
<<<<<<< HEAD
        part_files, _ = part.migratable_fileset_for('stage')
=======
        fileset = getattr(part.code.options, 'stage', ['*']) or ['*']
        part_files, _ = lifecycle.migratable_filesets(
            fileset,
            part.installdir)
>>>>>>> b5c488dd

        # Scan previous parts for collisions
        for other_part_name in parts_files:
            common = part_files & parts_files[other_part_name]['files']
            conflict_files = []
            for f in common:
                this = os.path.join(part.installdir, f)
                other = os.path.join(
                    parts_files[other_part_name]['installdir'],
                    f)
                if os.path.islink(this) and os.path.islink(other):
                    continue
                if not filecmp.cmp(this, other, shallow=False):
                    conflict_files.append(f)

            if conflict_files:
                logger.error('Error: parts %s and %s have the following file '
                             'paths in common which have different '
                             'contents:\n  %s',
                             other_part_name,
                             part.name,
                             '\n  '.join(sorted(conflict_files)))

                return False

        # And add our files to the list
        parts_files[part.name] = {'files': part_files,
                                  'installdir': part.installdir}

    return True


def cmd(args):
    forceAll = args.force
    forceCommand = None

    cmds = [args.cmd]

    if cmds[0] in common.COMMAND_ORDER:
        forceCommand = cmds[0]
        cmds = common.COMMAND_ORDER[0:common.COMMAND_ORDER.index(cmds[0]) + 1]

    config = _load_config()
    _install_build_packages(config.build_tools)

    # clean the snap dir before Snapping
    snap_clean = False

    for part in config.all_parts:
        for cmd in cmds:
            if cmd is 'stage':
                # This ends up running multiple times, as each part gets to its
                # staging cmd.  That's inefficient, but largely OK.
                # FIXME: fix the above by iterating over cmds before iterating
                # all_parts.  But then we need to make sure we continue to
                # handle cases like go, where you want go built before trying
                # to pull a go project.
                if not _check_for_collisions(config.all_parts):
                    sys.exit(1)

            # We want to make sure we have a clean snap dir
            if cmd is 'snap' and not snap_clean:
                shutil.rmtree(common.get_snapdir())
                snap_clean = True

            common.env = config.build_env_for_part(part)
            force = forceAll or cmd == forceCommand

            try:
                getattr(part, cmd)(force=force)
            except Exception as e:
                logger.error('Failed doing %s for %s: %s', cmd, part.name, e)
                sys.exit(1)


def _call(args, **kwargs):
    logger.info('Running: %s', ' '.join(shlex.quote(arg) for arg in args))
    return subprocess.call(args, **kwargs)


def _check_call(args, **kwargs):
    logger.info('Running: %s', ' '.join(shlex.quote(arg) for arg in args))
    return subprocess.check_call(args, **kwargs)


def _install_build_packages(packages):
    new_packages = []
    for pkg in packages:
        try:
            if not apt.Cache()[pkg].installed:
                new_packages.append(pkg)
        except KeyError:
            logger.error('Could not find all the "build-packages" required '
                         'in snapcraft.yaml')
            sys.exit(1)
    if new_packages:
        logger.info('Installing required packages on the host system')
        _check_call(['sudo', 'apt-get', '-o', 'Dpkg::Progress-Fancy=1',
                     '-y', 'install'] + new_packages)


def _load_config():
    global _config
    if _config:
        return _config

    try:
        _config = snapcraft.yaml.Config()
        return _config
    except snapcraft.yaml.SnapcraftYamlFileError as e:
        logger.error(
            'Could not find {}.  Are you sure you are in the right '
            'directory?\nTo start a new project, use \'snapcraft '
            'init\''.format(e.file))
        sys.exit(1)
    except snapcraft.yaml.SnapcraftSchemaError as e:
        msg = "Issues while validating snapcraft.yaml: {}".format(e.message)
        logger.error(msg)
        sys.exit(1)
    except snapcraft.yaml.PluginNotDefinedError as e:
        logger.error(
            'Issues while validating snapcraft.yaml: the "plugin" keyword is '
            'missing for the "{}" part.'.format(e.part))
        sys.exit(1)
    except snapcraft.yaml.SnapcraftLogicError as e:
        logger.error('Issue detected while analyzing '
                     'snapcraft.yaml: {}'.format(e.message))
        sys.exit(1)
    except lifecycle.PluginError as e:
        logger.error('Issue while loading plugin: {}'.format(e))<|MERGE_RESOLUTION|>--- conflicted
+++ resolved
@@ -273,14 +273,7 @@
     parts_files = {}
     for part in parts:
         # Gather our own files up
-<<<<<<< HEAD
         part_files, _ = part.migratable_fileset_for('stage')
-=======
-        fileset = getattr(part.code.options, 'stage', ['*']) or ['*']
-        part_files, _ = lifecycle.migratable_filesets(
-            fileset,
-            part.installdir)
->>>>>>> b5c488dd
 
         # Scan previous parts for collisions
         for other_part_name in parts_files:

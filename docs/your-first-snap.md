# Snapcraft Tutorial

Let's make a snap from scratch using Snapcraft! We'll pick something a little
interesting: a webcam server.

## Preparation

You'll want a webcam and a Snappy device. We'll assume you have those,
but if you need help setting up a Snappy install, there is help
[online](https://developer.ubuntu.com/en/snappy/start/).

(Even if you don't have either of those, you can still follow along. You just
won't be able to use the final snap package you create. But you'll get to see
how Snapcraft works, which is still super rewarding.)

## Approach

This example is easy because we won't be doing much of the heavy lifting
ourselves. We're going to integrate a couple pieces of code together to make
an interesting app.

Namely, we'll combine a web server with a webcam program and combine
them to serve a new frame every ten seconds.

> The resulting package is also part of the examples directory in the
> [snapcraft sources](https://github.com/ubuntu-core/snapcraft/tree/master/examples/webcam-webui)

### The Web Server

Go has a simple web server in its standard libraries. So let's just use that.

It's trivial to write a complete (but basic) web server in a few lines:

    package main
    import "net/http"
    func main() {
        panic(http.ListenAndServe(":8080", http.FileServer(http.Dir("."))))
    }

This will serve the current directory on port `:8080`. If there is an
`index.html` in the current directory, it will be served. Otherwise a
directory listing will be shown.

This code is hosted on a simple GitHub
[repository](https://github.com/mikix/golang-static-http).

### The Webcam Program

There is a webcam program provided in the Ubuntu archives called `fswebcam`.
It has a lot of neat features. But all we'll be needing for now is its ability
to take a webcam freeze frame and drop it to a file by calling it like so:

    $ fswebcam output.jpg

## Snapcraft Recipe

OK, let's create a Snapcraft recipe that combines the above programs into a
useful snap.

Snapcraft reads a single file, `snapcraft.yaml`, which tells it how to combine
code. It contains a list of `parts`, or pieces of code, and some metadata for
the final snap it will create. But let's not worry about the metadata yet.

### Initializing a project

To get started with a base template create a folder that will hold your
project, and initialize it:

    $ mkdir webcam-webui
    $ cd webcam-webui
    $ snapcraft init

then open the created snapcraft.yaml and edit the templated values for `name`,
`version`, `vendor`, `summary` and `description`. You can make it look like
this:

    name: webcam-webui
    version: 1
    vendor: You <you@example.com>
    summary: Webcam web UI
    description: Exposes your webcam over a web UI
    icon: icon.png

and copy over an icon to `icon.png` or change the path accordingly (if you
change the path just make sure it is part of your project directory and that
the path is relative to be able to share your snapcrafting):

    $ cp /usr/share/icons/hicolor/64/mimetypes/text-x-apport.png ./icon.png

If you run `snapcraft` now, it will complain about not having any `parts`.

We will look more into this metadata in a bit, but first let's look at adding
some `parts`.

### Web Server Part

Let's start with the web server.

    parts:
      cam:
        plugin: go
        source: git://github.com/mikix/golang-static-http

You've just defined a `part` inside `parts` named `cam`, but you
could call it anything. That part has a two options: A `plugin` option that
tells Snapcraft how to interpret the part (in this case, it's a Go project),
and a `source` option telling Snapcraft where to download the code.

Go ahead and append the above contents to your recently created
`snapcraft.yaml`.

Now we can build and "stage" this recipe. Staging just means putting the output
of the parts in a common folder that has the same layout as the snap we'll
eventually create. It lets you look at how the snap is constructed and make
sure everything is in place.

    $ snapcraft stage

You'll see a bunch of output, including Snapcraft downloading the Go compiler
if not already installed on your host build environment.
It will use this to compile the code found on GitHub. Eventually when it is
done, you'll be able to inspect the `./stage` folder and see the web server
executable sitting in `./stage/bin`:

    $ ls stage/bin
    golang-static-http

### Adding an Ubuntu dependency to a part.

Now let's add the webcam program `fswebcam` to our snap. Edit `snapcraft.yaml`
to make the `cam` part look like:

    parts:
      cam:
        plugin: go
        source: git://github.com/mikix/golang-static-http
        stage-packages:
          - fswebcam

We've just added a new property to the `cam` part called `stage-packages` which
contains a yaml list with any supporting Ubuntu package we want; in this case
our list has one element with an entry for the `fswebcam` Ubuntu `deb` based
package.

Now let's stage our recipe again (and force it to go through the lifecycle).

    $ snapcraft stage --force

You'll also see Snapcraft downloading and unpacking all the Ubuntu packages
into your snap. If you look at `./stage`, you'll see a lot more files now:

    $ ls stage
    bin  etc  lib  usr  var

### A copy Part

OK, so we have the two programs in our staging area. But how do we make them
work together?

We'll write a tiny little script that runs the server and `fswebcam` together:

    #!/bin/sh
    set -e

    cd "$SNAP_APP_DATA_PATH"

    golang-static-http &

    while :; do
        fswebcam shot.jpeg
        sleep 10
    done

Save the above as `webcam-webui` and make it executable:

    $ chmod a+x webcam-webui

Alright, let's put this script in our snap too:

    parts:
      cam:
        plugin: go
        source: git://github.com/mikix/golang-static-http
        stage-packages:
          - fswebcam
      glue:
        plugin: copy
        files:
          webcam-webui: bin/webcam-webui

The `copy` plugin takes a list of files to just directly copy without
building or downloading anything. In this case, we just want to put our glue
script in the `bin/` directory.

If we run Snapcraft again, we won't be surprised:

    $ snapcraft stage

We should now see both the web server and our script in stage/bin (the webcam
program is in stage/usr/bin since it came from Ubuntu):

    $ ls stage/bin
    golang-static-http  webcam-webui

### Filesets

Some files in `./stage` could be needed for building dependent parts during the
staging phase and some of these would be useful for the resulting snap. In
this case we don't need some of these for either staging or the resulting snap,
so let's add some filesets for the snap.

Edit `snapcraft.yaml` once more to make the `cam` part in `parts` to look like:

    parts:
      cam:
        plugin: go
        source: git://github.com/mikix/golang-static-http
        stage-packages:
          - fswebcam
        filesets:
          fswebcam:
            - usr/bin/fswebcam
            - lib
            - usr/lib
          go-server:
            - bin/golang-*
        snap:
          - $fswebcam
          - $go-server
      glue:
        plugin: copy
        files:
          webcam-webui: bin/webcam-webui

What we did was add two `filesets`, one named `fswebcam` and another one named
`go-server` and then added a `snap` entry referencing these two filesets with
`$`. All these filesets are inclusion based filesets, you can use `*` to glob
many files and directories (if `*` is the first character, it needs to be
quoted e.g.; `'*'`). An exclusion can be added by prefixing the file
with a `-`. Additionally, you don't need to define a fileset, you can explicitly
mention the file, directory or match under `snap` or `stage`.

### Extending the Metadata

The defined values in `snapcraft.yaml` are used to build the corresponding
`meta` directory that holds all the package information.

You can read all about the resulting [format of this metadata](https://developer.ubuntu.com/en/snappy/guides/packaging-format-apps/),
but we'll assume here that you're already familiar.

The templated values when `snapcraft init` was run did not hold any `parts`
which we've filled along the way. It also did not define any `services` or
`binaries` which we will be adding now

Edit `snapcraft.yaml` once more and add the `services` and `binaries` entry,
your resulting `snapcraft.yaml` should look very similar to:

    name: webcam-webui
    version: 1
    vendor: You <you@example.com>
    summary: Webcam web UI
    description: Exposes your webcam over a web UI
    icon: icon.png
    services:
      webcam-webui:
        start: bin/webcam-webui

    parts:
      golang-static-http:
        plugin: go
        source: git://github.com/mikix/golang-static-http
        stage-packages:
         - fswebcam
      glue:
        plugin: copy
        files:
          webcam-webui: bin/webcam-webui

and tell Snapcraft to actually make the snap package:

    $ snapcraft

You should now have a `webcam-webui_1_amd64.snap` file sitting in your
directory (assuming you are running on amd64). Congratulations!


## Next steps

Well done, your first snap using snapcraft is ready. If you want to check out
a few examples for reference or to get inspired, have a look at the
`examples` directory in the source directory of snapcraft:

    git clone https://github.com/ubuntu-core/snapcraft
    cd snapcraft/examples

In `examples/` you can find a diverse set of examples which should help you
get started on your own projects. To get a good overview of the snapcraft
features used in these examples, check out
[this article](snapcraft-advanced-features.md).

<<<<<<< HEAD
To be sure, you can also review the general 
[snapcraft.yaml syntax](snapcraft-syntax.md).
=======
Be sure to check out the notes about [snapcraft usage](snapcraft-usage.md) as
well.
>>>>>>> 8f1817a4

If you should have any more questions, ask us on

 * `#snappy` on `irc.freenode.net` or
 * the
   [snappy-app-devel](https://lists.ubuntu.com/mailman/listinfo/snappy-app-devel)
   mailing list.
   We recommend you subscribe to this mailing list where discussions around
   snap apps take place, this will keep you up to date with new capabilities
   for your snappy app, and best practices from fellow developers.

### Publish your app to snappy users

We'll be happy to help you on the mailing list to build a snappy package of
anything that you are interested in. Choose a good name for it, and you can
very easily share it in
[ubuntu myapps](https://myapps.developer.ubuntu.com/dev/click-apps/?format=snap)
where you go to share it with other snappy users.

This is the same underlying hub that we use for Ubuntu phone apps, but
snappy is a new iteration of that system. It only takes minutes from time of
upload to being available to end users. The goal is to deliver your app
directly to users instantly — you push a new version, they get it.<|MERGE_RESOLUTION|>--- conflicted
+++ resolved
@@ -298,13 +298,9 @@
 features used in these examples, check out
 [this article](snapcraft-advanced-features.md).
 
-<<<<<<< HEAD
-To be sure, you can also review the general 
-[snapcraft.yaml syntax](snapcraft-syntax.md).
-=======
-Be sure to check out the notes about [snapcraft usage](snapcraft-usage.md) as
-well.
->>>>>>> 8f1817a4
+If you are unsure, you can review the general 
+[snapcraft.yaml syntax](snapcraft-syntax.md). We also added some notes about
+[snapcraft usage](snapcraft-usage.md).
 
 If you should have any more questions, ask us on
 

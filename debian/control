--- conflicted
+++ resolved
@@ -9,11 +9,6 @@
                python3 (>= 3.4),
                python3-apt,
                python3-jsonschema,
-<<<<<<< HEAD
-               python3-mccabe,
-               python3-requests,
-=======
->>>>>>> b3ef72a7
                python3-setuptools,
                python3-yaml,
                ubuntu-snappy-cli,

--- conflicted
+++ resolved
@@ -22,9 +22,8 @@
 
 class BasePlugin:
 
-    def __init__(self, name, config, options):
+    def __init__(self, name, options):
         self.name = name
-        self.config = config
         self.options = options
         self.sourcedir = os.path.join(os.getcwd(), "parts", self.name, "src")
         self.builddir = os.path.join(os.getcwd(), "parts", self.name, "build")
@@ -34,8 +33,6 @@
 
     # The API
     def pull(self):
-        if self.config.get('accepts-source-options', False):
-            return self.handle_source_options()
         return True
 
     def build(self):
@@ -59,16 +56,9 @@
             print(' '.join(cmd))
         return snapcraft.common.run(cmd, cwd=cwd, **kwargs)
 
-<<<<<<< HEAD
-    def makedirs(self, d):
-        try:
-            os.makedirs(d)
-        except FileExistsError:
-            pass
-
     def isurl(self, url):
         return urllib.parse.urlparse(url).scheme != ""
-=======
+
     def pull_bzr(self, source, source_tag=None):
         tag_opts = []
         if source_tag:
@@ -95,7 +85,33 @@
             if source_tag or source_branch:
                 branch_opts = ['--branch', source_tag or source_branch]
             return self.run(['git', 'clone'] + branch_opts + [source, self.sourcedir], cwd=os.getcwd())
->>>>>>> b2a2c0ab
+
+    def pull_tarball(self, source, destdir=None):
+        destdir = destdir or self.sourcedir
+        if self.isurl(source):
+            return self.run(['wget', '-c', source], cwd=destdir)
+        else:
+            return True
+
+    def extract_tarball(self, source, srcdir=None, destdir=None):
+        srcdir = srcdir or self.sourcedir
+        destdir = destdir or self.builddir
+
+        if self.isurl(source):
+            tarball = os.path.join(srcdir, os.path.basename(source))
+        else:
+            tarball = os.path.abspath(source)
+
+        # If there's a single toplevel directory, ignore it
+        try:
+            topfiles = subprocess.check_output(['tar', '--list', '-f', tarball, '--exclude', '*/*']).strip()
+        except Exception:
+            return False
+        strip_cmd = []
+        if topfiles and len(topfiles.split(b'\n')) == 1 and chr(topfiles[-1]) == '/':
+            strip_cmd = ['--strip-components=1']
+
+        return self.run(['tar'] + strip_cmd + ['-xf', tarball], cwd=destdir)
 
     def get_source(self, source, source_type=None, source_tag=None, source_branch=None):
         if source_type is None:
@@ -103,31 +119,18 @@
                 source_type = 'bzr'
             elif source.startswith("git:"):
                 source_type = 'git'
-<<<<<<< HEAD
             elif self.isurl(source):
-                snapcraft.common.fatal("Unrecognized source '%s' for part '%s'.  Try specifying 'source-type'." % (source, self.name))
-=======
-            elif ':' in source:
                 snapcraft.common.fatal("Unrecognized source '%s' for part '%s'." % (source, self.name))
->>>>>>> b2a2c0ab
 
         if source_type == 'bzr':
             if source_branch:
                 snapcraft.common.fatal("You can't specify source-branch for a bzr source (part '%s')." % self.name)
-<<<<<<< HEAD
-            if not self.pull_bzr(source, source_tag):
-=======
             if not self.pull_bzr(source, source_tag=source_tag):
->>>>>>> b2a2c0ab
                 return False
             if not self.run(['cp', '-Trfa', self.sourcedir, self.builddir]):
                 return False
         elif source_type == 'git':
-<<<<<<< HEAD
-            if not self.pull_git(source, source_tag, source_branch):
-=======
             if not self.pull_git(source, source_tag=source_tag, source_branch=source_branch):
->>>>>>> b2a2c0ab
                 return False
             if not self.run(['cp', '-Trfa', self.sourcedir, self.builddir]):
                 return False
@@ -151,54 +154,6 @@
 
         return True
 
-<<<<<<< HEAD
-    def pull_bzr(self, source, source_tag=None, destdir=None):
-        destdir = destdir or self.sourcedir
-        tag_opts = []
-        if source_tag:
-            tag_opts = ['-r', 'tag:' + source_tag]
-        if os.path.exists(os.path.join(destdir, ".bzr")):
-            return self.run(['bzr', 'pull'] + tag_opts + [source, '-d', destdir], cwd=os.getcwd())
-        else:
-            os.rmdir(destdir)
-            return self.run(['bzr', 'branch'] + tag_opts + [source, destdir], cwd=os.getcwd())
-
-    def pull_git(self, source, source_tag=None, source_branch=None, destdir=None):
-        destdir = destdir or self.sourcedir
-        if source_tag and source_branch:
-            snapcraft.common.fatal("You can't specify both source-tag and source-branch for a git source (part '%s')." % self.name)
-
-        if os.path.exists(os.path.join(destdir, ".git")):
-            refspec = 'HEAD'
-            if source_branch:
-                refspec = 'refs/heads/' + source_branch
-            elif source_tag:
-                refspec = 'refs/tags/' + source_tag
-            return self.run(['git', '-C', destdir, 'pull', source, refspec], cwd=os.getcwd())
-        else:
-            branch_opts = []
-            if source_tag or source_branch:
-                branch_opts = ['--branch', source_tag or source_branch]
-            return self.run(['git', 'clone'] + branch_opts + [source, destdir], cwd=os.getcwd())
-
-    def pull_tarball(self, source, destdir=None):
-        destdir = destdir or self.sourcedir
-        if self.isurl(source):
-            return self.run(['wget', '-c', source], cwd=destdir)
-        else:
-            return True
-
-    def extract_tarball(self, source, srcdir=None, destdir=None):
-        srcdir = srcdir or self.sourcedir
-        destdir = destdir or self.builddir
-
-        if self.isurl(source):
-            tarball = os.path.join(srcdir, os.path.basename(source))
-        else:
-            tarball = os.path.abspath(source)
-
-        # If there's a single toplevel directory, ignore it
-=======
     def handle_source_options(self):
         stype = getattr(self.options, 'source_type', None)
         stag = getattr(self.options, 'source_tag', None)
@@ -209,19 +164,7 @@
                                source_branch=sbranch)
 
     def makedirs(self, d):
->>>>>>> b2a2c0ab
         try:
-            topfiles = subprocess.check_output(['tar', '--list', '-f', tarball, '--exclude', '*/*']).strip()
-        except Exception:
-            return False
-        strip_cmd = []
-        if topfiles and len(topfiles.split(b'\n')) == 1 and chr(topfiles[-1]) == '/':
-            strip_cmd = ['--strip-components=1']
-
-        return self.run(['tar'] + strip_cmd + ['-xf', tarball], cwd=destdir)
-
-    def handle_source_options(self):
-        return self.get_source(self.options.source,
-                               source_type=self.options.source_type,
-                               source_tag=self.options.source_tag,
-                               source_branch=self.options.source_branch)+            os.makedirs(d)
+        except FileExistsError:
+            pass
# -*- Mode:Python; indent-tabs-mode:nil; tab-width:4 -*-
#
# Copyright (C) 2015 Canonical Ltd
#
# This program is free software: you can redistribute it and/or modify
# it under the terms of the GNU General Public License version 3 as
# published by the Free Software Foundation.
#
# This program is distributed in the hope that it will be useful,
# but WITHOUT ANY WARRANTY; without even the implied warranty of
# MERCHANTABILITY or FITNESS FOR A PARTICULAR PURPOSE.  See the
# GNU General Public License for more details.
#
# You should have received a copy of the GNU General Public License
# along with this program.  If not, see <http://www.gnu.org/licenses/>.

import contextlib
import glob
import importlib
import jsonschema
import logging
import os
import sys
import shutil

import snapcraft
from snapcraft import common
from snapcraft import repo


logger = logging.getLogger(__name__)


def _local_plugindir():
    return os.path.abspath(os.path.join('parts', 'plugins'))


class PluginError(Exception):
    pass


class PluginHandler:

    @property
    def name(self):
        return self._name

    def __init__(self, plugin_name, part_name, properties):
        self.valid = False
        self.code = None
        self.config = {}
        self._name = part_name
        self.deps = []

        parts_dir = common.get_partsdir()
        self.partdir = os.path.join(parts_dir, part_name)
        self.sourcedir = os.path.join(parts_dir, part_name, 'src')
        self.builddir = os.path.join(parts_dir, part_name, 'build')
        self.ubuntudir = os.path.join(parts_dir, part_name, 'ubuntu')
        self.installdir = os.path.join(parts_dir, part_name, 'install')
        self.stagedir = os.path.join(os.getcwd(), 'stage')
        self.snapdir = os.path.join(os.getcwd(), 'snap')
        self.statefile = os.path.join(parts_dir, part_name, 'state')

        try:
            self._load_code(plugin_name, properties)
            # only set to valid if it loads without PluginError
            self.valid = True
        except PluginError as e:
            logger.error(str(e))
            return
        except jsonschema.ValidationError as e:
            logger.error('Issues while loading properties for '
                         '{}: {}'.format(part_name, e.message))
            return

    def _load_code(self, plugin_name, properties):
        module_name = plugin_name.replace('-', '_')
        module = None

        with contextlib.suppress(ImportError):
            module = _load_local('x-{}'.format(plugin_name))
            logger.info('Loaded local plugin for %s', plugin_name)

        if not module:
            with contextlib.suppress(ImportError):
                module = importlib.import_module(
                    'snapcraft.plugins.{}'.format(module_name))

        if not module:
            logger.info('Searching for local plugin for %s', plugin_name)
            with contextlib.suppress(ImportError):
                module = _load_local(module_name)
            if not module:
                raise PluginError('Unknown plugin: {}'.format(plugin_name))

        plugin = _get_plugin(module)
        options = _make_options(properties, plugin.schema())
        self.code = plugin(self.name, options)

    def __str__(self):
        return self.name

    def __repr__(self):
        return self.name

    def makedirs(self):
        dirs = [
            self.sourcedir, self.builddir, self.installdir, self.stagedir,
            self.snapdir, self.ubuntudir
        ]
        for d in dirs:
            os.makedirs(d, exist_ok=True)

    def is_valid(self):
        return self.valid

    def notify_stage(self, stage, hint=''):
        logger.info('%s %s %s', stage, self.name, hint)

    def is_dirty(self, stage):
        try:
            with open(self.statefile, 'r') as f:
                lastStep = f.read()
                return (common.COMMAND_ORDER.index(stage) >
                        common.COMMAND_ORDER.index(lastStep))
        except Exception:
            return True

    def should_stage_run(self, stage, force):
        if not force and not self.is_dirty(stage):
            self.notify_stage('Skipping ' + stage, ' (already ran)')
            return False
        return True

    def mark_done(self, stage):
        with open(self.statefile, 'w+') as f:
            f.write(stage)

    def pull(self, force=False, config={}):
        if not self.should_stage_run('pull', force):
            return True
        self.makedirs()

        self.notify_stage("Pulling")

<<<<<<< HEAD
        if run_setup_stage_packages or run_pull:
            self.notify_stage("Pulling")

        if run_pull:
            if not getattr(self.code, 'pull')():
                return False

        if run_setup_stage_packages:
            try:
                self.code.setup_stage_packages()
            except repo.PackageNotFoundError as e:
                logger.error(e.message)
                return False

=======
        try:
            self.code.setup_stage_packages()
        except repo.PackageNotFoundError as e:
            logger.error(e.message)
            return False

        if not self.code.pull():
            return False

>>>>>>> 1836d5d8
        self.mark_done('pull')
        return True

    def build(self, force=False, config={}):
        if not self.should_stage_run('build', force):
            return True
        self.makedirs()
        self.notify_stage("Building")
        if not self.code.build():
            return False

        self.mark_done('build')
        return True

    def _migratable_fileset_for(self, stage):
        plugin_fileset = self.code.snap_fileset()
        fileset = getattr(self.code.options, stage, []) or []
        fileset.extend(plugin_fileset)
        return migratable_filesets(fileset, self.installdir)

    def _organize(self):
        organize_fileset = getattr(self.code.options, 'organize', {}) or {}

        for key in organize_fileset:
            src = os.path.join(self.installdir, key)
            dst = os.path.join(self.installdir, organize_fileset[key])

            os.makedirs(os.path.dirname(dst), exist_ok=True)

            if os.path.exists(dst):
                logger.warning(
                    'Stepping over existing file for organization %r',
                    os.path.relpath(dst, self.installdir))
                if os.path.isdir(dst):
                    shutil.rmtree(dst)
                else:
                    os.remove(dst)
            shutil.move(src, dst)

    def stage(self, force=False, config={}):
        if not self.should_stage_run('stage', force):
            return True
        self.makedirs()
        if not self.code:
            return True

        self.notify_stage("Staging")

        if self.code and hasattr(self.code, 'stage'):
            if not getattr(self.code, 'stage')():
                return False

        self._organize()
        snap_files, snap_dirs = self._migratable_fileset_for('stage')

        try:
            _migrate_files(snap_files, snap_dirs, self.installdir,
                           self.stagedir)
        except FileNotFoundError as e:
            logger.error('Could not find file %s defined in stage',
                         os.path.relpath(e.filename, os.path.curdir))
            return False

        self.mark_done('stage')

        return True

    def snap(self, force=False, config={}):
        if not self.should_stage_run('snap', force):
            return True
        self.makedirs()

        self.notify_stage("Snapping")
        snap_files, snap_dirs = self._migratable_fileset_for('snap')

        try:
            _migrate_files(snap_files, snap_dirs, self.stagedir, self.snapdir)
        except FileNotFoundError as e:
                logger.error('Could not find file %s defined in snap',
                             os.path.relpath(e.filename, os.path.curdir))
                return False

        if self.code and hasattr(self.code, 'snap'):
            if not getattr(self.code, 'snap')(config=config):
                return False

        self.mark_done('snap')

        return True

    def env(self, root):
<<<<<<< HEAD
        if self.code and hasattr(self.code, 'env'):
            return self.code.env(root)
        return []
=======
        return self.code.env(root)


def _builtin_options():
    return {
        'filesets': {},
        'snap': [],
        'stage': [],
        'stage-packages': [],
        'build-packages': [],
        'organize': {}
    }


def _make_options(properties, schema):
    class Options():
        pass
    options = Options()

    # Built in options are already validated
    builtin_options = _builtin_options()
    for key in builtin_options:
        value = properties.pop(key, builtin_options[key])
        setattr(options, key.replace('-', '_'), value)

    jsonschema.validate(properties, schema)

    schema_properties = schema.get('properties', {})
    for key in schema_properties:
        attr_name = key.replace('-', '_')
        default_value = schema_properties[key].get('default')
        attr_value = properties.get(key, default_value)
        setattr(options, attr_name, attr_value)

    return options


def _get_plugin(module):
    for attr in vars(module).values():
        if isinstance(attr, type) and issubclass(attr, snapcraft.BasePlugin):
            return attr


def _load_local(module_name):
    sys.path = [_local_plugindir()] + sys.path
    module = importlib.import_module(module_name)
    sys.path.pop(0)

    return module
>>>>>>> 1836d5d8


def load_plugin(part_name, plugin_name, properties={}):
    part = PluginHandler(plugin_name, part_name, properties)
    if not part.is_valid():
        logger.error('Could not load part %s', plugin_name)
        sys.exit(1)
    return part


def migratable_filesets(fileset, srcdir):
    includes, excludes = _get_file_list(fileset)

    include_files = _generate_include_set(srcdir, includes)
    exclude_files, exclude_dirs = _generate_exclude_set(srcdir, excludes)

    # And chop files, including whole trees if any dirs are mentioned
    snap_files = include_files - exclude_files
    for exclude_dir in exclude_dirs:
        snap_files = set([x for x in snap_files
                          if not x.startswith(exclude_dir + '/')])

    # Separate dirs from files
    snap_dirs = set([x for x in snap_files
                     if os.path.isdir(os.path.join(srcdir, x)) and
                     not os.path.islink(os.path.join(srcdir, x))])
    snap_files = snap_files - snap_dirs

    return snap_files, snap_dirs


def _migrate_files(snap_files, snap_dirs, srcdir, dstdir):
    for directory in snap_dirs:
        os.makedirs(os.path.join(dstdir, directory), exist_ok=True)

    for snap_file in snap_files:
        src = os.path.join(srcdir, snap_file)
        dst = os.path.join(dstdir, snap_file)
        os.makedirs(os.path.dirname(dst), exist_ok=True)
        if not os.path.exists(dst) and not os.path.islink(dst):
            os.link(src, dst, follow_symlinks=False)


def _get_file_list(stage_set):
    includes = []
    excludes = []

    for item in stage_set:
        if item.startswith('-'):
            excludes.append(item[1:])
        elif item.startswith('\\'):
            includes.append(item[1:])
        else:
            includes.append(item)

    _validate_relative_paths(includes + excludes)

    includes = includes or ['*']

    return includes, excludes


def _generate_include_set(directory, includes):
    include_files = set()
    for include in includes:
        if '*' in include:
            matches = glob.glob(os.path.join(directory, include))
            include_files |= set(matches)
        else:
            include_files |= set([os.path.join(directory, include), ])

    include_dirs = [x for x in include_files if os.path.isdir(x)]
    include_files = set([os.path.relpath(x, directory) for x in include_files])

    # Expand includeFiles, so that an exclude like '*/*.so' will still match
    # files from an include like 'lib'
    for include_dir in include_dirs:
        for root, dirs, files in os.walk(include_dir):
            include_files |= \
                set([os.path.relpath(os.path.join(root, d), directory)
                     for d in dirs])
            include_files |= \
                set([os.path.relpath(os.path.join(root, f), directory)
                     for f in files])

    return include_files


def _generate_exclude_set(directory, excludes):
    exclude_files = set()

    for exclude in excludes:
        matches = glob.glob(os.path.join(directory, exclude))
        exclude_files |= set(matches)

    exclude_dirs = [os.path.relpath(x, directory)
                    for x in exclude_files if os.path.isdir(x)]
    exclude_files = set([os.path.relpath(x, directory)
                         for x in exclude_files])

    return exclude_files, exclude_dirs


def _validate_relative_paths(files):
    for d in files:
        if os.path.isabs(d):
            raise PluginError("path '{}' must be relative".format(d))<|MERGE_RESOLUTION|>--- conflicted
+++ resolved
@@ -144,22 +144,6 @@
 
         self.notify_stage("Pulling")
 
-<<<<<<< HEAD
-        if run_setup_stage_packages or run_pull:
-            self.notify_stage("Pulling")
-
-        if run_pull:
-            if not getattr(self.code, 'pull')():
-                return False
-
-        if run_setup_stage_packages:
-            try:
-                self.code.setup_stage_packages()
-            except repo.PackageNotFoundError as e:
-                logger.error(e.message)
-                return False
-
-=======
         try:
             self.code.setup_stage_packages()
         except repo.PackageNotFoundError as e:
@@ -169,7 +153,6 @@
         if not self.code.pull():
             return False
 
->>>>>>> 1836d5d8
         self.mark_done('pull')
         return True
 
@@ -261,11 +244,6 @@
         return True
 
     def env(self, root):
-<<<<<<< HEAD
-        if self.code and hasattr(self.code, 'env'):
-            return self.code.env(root)
-        return []
-=======
         return self.code.env(root)
 
 
@@ -315,7 +293,6 @@
     sys.path.pop(0)
 
     return module
->>>>>>> 1836d5d8
 
 
 def load_plugin(part_name, plugin_name, properties={}):
